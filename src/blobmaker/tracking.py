--- conflicted
+++ resolved
@@ -1,9 +1,6 @@
 from blobmaker.components import SimpleComponent
 from blobmaker.assemblies import GenericComponentAssembly, ExternalComponentAssembly
 from blobmaker.generic_classes import CubismError, CubitInstance, cubit, cmd
-<<<<<<< HEAD
-from blobmaker.cubit_functions import to_surfaces, to_volumes, cmd_check, get_entities_from_group, create_new_entity
-=======
 from blobmaker.cubit_functions import (
     to_surfaces, 
     to_volumes, 
@@ -12,7 +9,6 @@
     create_new_entity, 
     merge_volumes
 )
->>>>>>> e28368a9
 import itertools
 
 
